# Byte-compiled / optimized / DLL files
__pycache__/
*.py[cod]
*$py.class

# C extensions
*.so

# Distribution / packaging
.Python
build/
develop-eggs/
dist/
downloads/
eggs/
.eggs/
lib/
lib64/
parts/
sdist/
var/
wheels/
share/python-wheels/
*.egg-info/
.installed.cfg
*.egg
MANIFEST

# PyInstaller
#  Usually these files are written by a python script from a template
#  before PyInstaller builds the exe, so as to inject date/other infos into it.
*.manifest
*.spec

# Installer logs
pip-log.txt
pip-delete-this-directory.txt

# Unit test / coverage reports
htmlcov/
.tox/
.nox/
.coverage
.coverage.*
.cache
nosetests.xml
coverage.xml
*.cover
.hypothesis/
.pytest_cache/

# Translations
*.mo
*.pot

# Django stuff:
*.log
local_settings.py
db.sqlite3

# Flask stuff:
instance/
.webassets-cache

# Scrapy stuff:
.scrapy

<<<<<<< HEAD
=======
# Sphinx documentation

>>>>>>> 1d653f62

# PyBuilder
target/

# Jupyter Notebook
.ipynb_checkpoints

# IPython
profile_default/
ipython_config.py

# pyenv
.python-version

# celery beat schedule file
celerybeat-schedule

# SageMath parsed files
*.sage.py

# Environments
.env
.venv
env/
venv/
ENV/
env.bak/
venv.bak/

# Spyder project settings
.spyderproject
.spyproject

# Rope project settings
.ropeproject

# mkdocs documentation
/site

# mypy
.mypy_cache/
.dmypy.json
dmypy.json

# Pyre type checker
.pyre/<|MERGE_RESOLUTION|>--- conflicted
+++ resolved
@@ -65,11 +65,8 @@
 # Scrapy stuff:
 .scrapy
 
-<<<<<<< HEAD
-=======
 # Sphinx documentation
 
->>>>>>> 1d653f62
 
 # PyBuilder
 target/
